/*
 * Copyright 2008-2009 Web Cohesion
 *
 * Licensed under the Apache License, Version 2.0 (the "License");
 * you may not use this file except in compliance with the License.
 * You may obtain a copy of the License at
 *
 *   http://www.apache.org/licenses/LICENSE-2.0
 *
 * Unless required by applicable law or agreed to in writing, software
 * distributed under the License is distributed on an "AS IS" BASIS,
 * WITHOUT WARRANTIES OR CONDITIONS OF ANY KIND, either express or implied.
 * See the License for the specific language governing permissions and
 * limitations under the License.
 */

package org.springframework.security.oauth.config;

import org.springframework.beans.BeanMetadataElement;
import org.springframework.beans.factory.config.BeanDefinition;
import org.springframework.beans.factory.config.RuntimeBeanReference;
import org.springframework.beans.factory.support.BeanDefinitionBuilder;
import org.springframework.beans.factory.support.ManagedMap;
import org.springframework.beans.factory.xml.BeanDefinitionParser;
import org.springframework.beans.factory.xml.ParserContext;
import org.springframework.security.access.SecurityConfig;
import org.springframework.security.config.BeanIds;
import org.springframework.security.config.http.MatcherType;
import org.springframework.security.oauth.consumer.CoreOAuthConsumerSupport;
import org.springframework.security.oauth.consumer.OAuthConsumerContextFilter;
import org.springframework.security.oauth.consumer.OAuthConsumerProcessingFilter;
import org.springframework.security.web.access.AccessDeniedHandlerImpl;
import org.springframework.security.web.access.intercept.DefaultFilterInvocationSecurityMetadataSource;
import org.springframework.security.web.authentication.LoginUrlAuthenticationEntryPoint;
import org.springframework.util.StringUtils;
import org.springframework.util.xml.DomUtils;
import org.w3c.dom.Element;

import java.util.Iterator;
import java.util.List;
import java.util.Map;

/**
 * Parser for the OAuth "consumer" element.
 *
 * @author Ryan Heaton
 * @author Andrew McCall
 * @author Luke Taylor
 */
public class OAuthConsumerBeanDefinitionParser implements BeanDefinitionParser {

  public BeanDefinition parse(Element element, ParserContext parserContext) {
    BeanDefinitionBuilder consumerContextFilterBean = BeanDefinitionBuilder.rootBeanDefinition(OAuthConsumerContextFilter.class);

    String failureHandlerRef = element.getAttribute("failure-handler-ref");
    if (StringUtils.hasText(failureHandlerRef)) {
      consumerContextFilterBean.addPropertyReference("OAuthFailureHandler", failureHandlerRef);
    }
    else {
      String failurePage = element.getAttribute("oauth-failure-page");
      if (StringUtils.hasText(failurePage)) {
        AccessDeniedHandlerImpl failureHandler = new AccessDeniedHandlerImpl();
        failureHandler.setErrorPage(failurePage);
        consumerContextFilterBean.addPropertyValue("OAuthFailureHandler", failureHandler);
      }
    }

    String resourceDetailsRef = element.getAttribute("resource-details-service-ref");
    String supportRef = element.getAttribute("support-ref");
    if (!StringUtils.hasText(supportRef)) {
      BeanDefinitionBuilder consumerSupportBean = BeanDefinitionBuilder.rootBeanDefinition(CoreOAuthConsumerSupport.class);

      if (StringUtils.hasText(resourceDetailsRef)) {
        consumerSupportBean.addPropertyReference("protectedResourceDetailsService", resourceDetailsRef);
      }
      parserContext.getRegistry().registerBeanDefinition("oauthConsumerSupport", consumerSupportBean.getBeanDefinition());
      supportRef = "oauthConsumerSupport";
    }
    consumerContextFilterBean.addPropertyReference("consumerSupport", supportRef);

    String tokenServicesFactoryRef = element.getAttribute("token-services-ref");
    if (StringUtils.hasText(tokenServicesFactoryRef)) {
      consumerContextFilterBean.addPropertyReference("tokenServices", tokenServicesFactoryRef);
    }

    parserContext.getRegistry().registerBeanDefinition("oauthConsumerContextFilter", consumerContextFilterBean.getBeanDefinition());
    BeanDefinition filterChainProxy = parserContext.getRegistry().getBeanDefinition(BeanIds.FILTER_CHAIN_PROXY);
    Map filterChainMap = (Map) filterChainProxy.getPropertyValues().getPropertyValue("filterChainMap").getValue();
    List<BeanMetadataElement> filterChain = findFilterChain(filterChainMap);
    filterChain.add(filterChain.size(), new RuntimeBeanReference("oauthConsumerContextFilter"));


    BeanDefinition fids = createSecurityMetadataSource(element, parserContext);
    if (fids != null) {
      BeanDefinitionBuilder consumerAccessFilterBean = BeanDefinitionBuilder.rootBeanDefinition(OAuthConsumerProcessingFilter.class);

      if (StringUtils.hasText(resourceDetailsRef)) {
        consumerAccessFilterBean.addPropertyReference("protectedResourceDetailsService", resourceDetailsRef);
      }

      String requireAuthenticated = element.getAttribute("requireAuthenticated");
      if (StringUtils.hasText(requireAuthenticated)) {
        consumerAccessFilterBean.addPropertyValue("requireAuthenticated", requireAuthenticated);
      }

      consumerAccessFilterBean.addPropertyValue("objectDefinitionSource", fids);
      parserContext.getRegistry().registerBeanDefinition("oauthConsumerFilter", consumerAccessFilterBean.getBeanDefinition());
      filterChain.add(filterChain.size(), new RuntimeBeanReference("oauthConsumerFilter"));
    }

    return null;
  }

  public static BeanDefinition createSecurityMetadataSource(Element element, ParserContext pc) {
    List<Element> filterPatterns = DomUtils.getChildElementsByTagName(element, "url");

    if (filterPatterns.isEmpty()) {
      return null;
    }

    String patternType = element.getAttribute("path-type");
    if (!StringUtils.hasText(patternType)) {
      patternType = "ant";
    }

    MatcherType matcherType = MatcherType.valueOf(patternType);

    ManagedMap<BeanDefinition, BeanDefinition> invocationDefinitionMap = new ManagedMap<BeanDefinition, BeanDefinition>();

    for (Element filterPattern : filterPatterns) {
      String path = filterPattern.getAttribute("pattern");
      if (!StringUtils.hasText(path)) {
        pc.getReaderContext().error("pattern attribute cannot be empty or null", filterPattern);
      }

      String method = filterPattern.getAttribute("httpMethod");
      if (!StringUtils.hasText(method)) {
        method = null;
      }

      String access = filterPattern.getAttribute("resources");

      if (StringUtils.hasText(access)) {
        BeanDefinition matcher = matcherType.createMatcher(path, method);
        BeanDefinitionBuilder attributeBuilder = BeanDefinitionBuilder.rootBeanDefinition(SecurityConfig.class);
        attributeBuilder.addConstructorArgValue(access);
        attributeBuilder.setFactoryMethod("createListFromCommaDelimitedString");

        if (invocationDefinitionMap.containsKey(matcher)) {
            pc.getReaderContext().warning("Duplicate URL defined: " + path
                + ". The original attribute values will be overwritten", pc.extractSource(filterPattern));
        }

<<<<<<< HEAD
      DefaultFilterInvocationSecurityMetadataSource source = new DefaultFilterInvocationSecurityMetadataSource(matcher, invocationDefinitionMap);
      source.setStripQueryStringFromUrls(true); //see https://jira.springsource.org/browse/SECOAUTH-18
      consumerAccessFilterBean.addPropertyValue("objectDefinitionSource", source);
      parserContext.getRegistry().registerBeanDefinition("oauthConsumerFilter", consumerAccessFilterBean.getBeanDefinition());
      filterChain.add(filterChain.size(), new RuntimeBeanReference("oauthConsumerFilter"));
=======
        invocationDefinitionMap.put(matcher, attributeBuilder.getBeanDefinition());
      }
>>>>>>> 5a8489b6
    }

    BeanDefinitionBuilder fidsBuilder = BeanDefinitionBuilder.rootBeanDefinition(DefaultFilterInvocationSecurityMetadataSource.class);
    fidsBuilder.addConstructorArgValue(invocationDefinitionMap);
    fidsBuilder.getRawBeanDefinition().setSource(pc.extractSource(element));

    return fidsBuilder.getBeanDefinition();
  }

  protected List<BeanMetadataElement> findFilterChain(Map filterChainMap) {
    //the filter chain we want is the last one in the sorted map.
    Iterator valuesIt = filterChainMap.values().iterator();
    while (valuesIt.hasNext()) {
      List<BeanMetadataElement> filterChain = (List<BeanMetadataElement>) valuesIt.next();
      if (!valuesIt.hasNext()) {
        return filterChain;
      }
    }

    return null;
  }

}<|MERGE_RESOLUTION|>--- conflicted
+++ resolved
@@ -151,16 +151,8 @@
                 + ". The original attribute values will be overwritten", pc.extractSource(filterPattern));
         }
 
-<<<<<<< HEAD
-      DefaultFilterInvocationSecurityMetadataSource source = new DefaultFilterInvocationSecurityMetadataSource(matcher, invocationDefinitionMap);
-      source.setStripQueryStringFromUrls(true); //see https://jira.springsource.org/browse/SECOAUTH-18
-      consumerAccessFilterBean.addPropertyValue("objectDefinitionSource", source);
-      parserContext.getRegistry().registerBeanDefinition("oauthConsumerFilter", consumerAccessFilterBean.getBeanDefinition());
-      filterChain.add(filterChain.size(), new RuntimeBeanReference("oauthConsumerFilter"));
-=======
         invocationDefinitionMap.put(matcher, attributeBuilder.getBeanDefinition());
       }
->>>>>>> 5a8489b6
     }
 
     BeanDefinitionBuilder fidsBuilder = BeanDefinitionBuilder.rootBeanDefinition(DefaultFilterInvocationSecurityMetadataSource.class);
